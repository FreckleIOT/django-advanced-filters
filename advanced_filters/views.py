--- conflicted
+++ resolved
@@ -86,8 +86,8 @@
 
         results = [{'id': c[0], 'text': force_text(c[1])} for c in choices]
 
-<<<<<<< HEAD
-        return self.render_json_response({'results': results})
+        return self.render_json_response(
+            {'results': results, "more": has_next})
 
 
 class GetOperatorChoices(CsrfExemptMixin, StaffuserRequiredMixin,
@@ -136,8 +136,4 @@
         except (LookupError, FieldDoesNotExist) as e:
             logger.debug("Invalid kwargs passed to view: %s", e)
             return self.render_json_response(
-                {'error': force_text(e)}, status=400)
-=======
-        return self.render_json_response(
-            {'results': results, "more": has_next})
->>>>>>> 31fc7f9f
+                {'error': force_text(e)}, status=400)