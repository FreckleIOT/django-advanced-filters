--- conflicted
+++ resolved
@@ -93,16 +93,6 @@
 						  MODEL_LABEL) + '/' + field;
 		var input = $(elm).parents('tr').find('input.query-value');
 		input.select2("destroy");
-<<<<<<< HEAD
-		$.get(choices_url, function(data) {
-			input.select2({'data': data, 'createSearchChoice': function(term) {
-                return { 'id': term, 'text': term };
-            }});
-		});
-		if ($(elm).val() !== '_OR') {
-			self.get_operators(elm);
-		  }
-=======
 		input.select2({
       minimumInputLength: ADVANCED_FILTERS_MINIMUM_INPUT,
       ajax: {
@@ -123,8 +113,10 @@
           };
         }
       }
-    });
->>>>>>> 31fc7f9f
+		});
+		if ($(elm).val() !== '_OR') {
+			self.get_operators(elm);
+		}
 	};
 
 	self.field_selected = function(elm) {
